# Copyright (c) Microsoft Corporation. All rights reserved.
# Licensed under the MIT License.

from pathlib import Path
from setuptools import setup, find_packages
import time
from os import environ
from reco_utils import VERSION


<<<<<<< HEAD
here = Path(__file__).absolute().parent
version_data = {}
with open(here.joinpath("reco_utils", "__init__.py"), "r") as f:
    exec(f.read(), version_data)
version = version_data.get("__version__", "0.0")
=======
version = VERSION
>>>>>>> 651dea41


# Get the long description from the README file
here = Path(__file__).absolute().parent
with open(here.joinpath("reco_utils", "README.md"), encoding="utf-8") as f:
    LONG_DESCRIPTION = f.read()

HASH = environ.get("HASH", None)
if HASH is not None:
    version += ".post" + str(int(time.time()))

name = environ.get("LIBRARY_NAME", "ms-recommenders")

install_requires = [
    "numpy>=1.14",
    "pandas>1.0.3,<2",
    "scipy>=1.0.0,<2",
    "tqdm>=4.31.1,<5",
    "matplotlib>=2.2.2,<4",
    "scikit-learn>=0.22.1,<1",
    "numba>=0.38.1,<1",
    "lightfm>=1.15,<2",
    "lightgbm>=2.2.1,<3",
    "memory_profiler>=0.54.0,<1",
    "nltk>=3.4,<4",
    "pydocumentdb>=2.3.3<3",  # TODO: replace with azure-cosmos
    "pymanopt>=0.2.5,<1",
    "seaborn>=0.8.1,<1",
    "transformers>=2.5.0,<5",
    "bottleneck>=1.2.1,<2",
    "category_encoders>=1.3.0,<2",
    "jinja2>=2,<3",
    "pyyaml>=5.4.1,<6",
    "requests>=2.0.0,<3",
    "cornac>=1.1.2,<2",
    "scikit-surprise>=0.19.1,<=1.1.1",
    "retrying>=1.3.3",
]

# shared dependencies
extras_require = {
    "examples": [
        "azure.mgmt.cosmosdb>=0.8.0,<1",
        "hyperopt>=0.1.2,<1",
        "ipykernel>=4.6.1,<5",
        "jupyter>=1,<2",
        "locust>=1,<2",
        "papermill>=2.1.2,<3",
        "scrapbook>=0.5.0,<1.0.0",
    ],
    "gpu": [
        "nvidia-ml-py3>=7.352.0",
        "tensorflow-gpu>=1.15.0,<2",  # compiled with CUDA 10.0
        "torch==1.2.0",  # last os-common version with CUDA 10.0 support
        "fastai>=1.0.46,<2",
    ],
    "spark": [
        "databricks_cli>=0.8.6,<1",
        "pyarrow>=0.8.0,<1.0.0",
        "pyspark>=2.4.5,<3.0.0",
    ],
    "xlearn": [
        "cmake>=3.18.4.post1",
        "xlearn==0.40a1",
    ],
}
# for the brave of heart
extras_require["all"] = list(set(sum([*extras_require.values()], [])))

# the following dependencies need additional testing
extras_require["experimental"] = [
    "vowpalwabbit>=8.9.0,<9",
    "nni==1.5",
]


setup(
    name=name,
    version=version,
    description="Microsoft Recommenders, a library of best practices and utilities for building recommendation systems",
    long_description=LONG_DESCRIPTION,
    long_description_content_type="text/markdown",
    url="https://github.com/microsoft/recommenders",
    project_urls={
        "Documentation": "https://microsoft-recommenders.readthedocs.io/en/stable/",
        "Wiki": "https://github.com/microsoft/recommenders/wiki",
    },
    author="RecoDev Team at Microsoft",
    author_email="RecoDevTeam@service.microsoft.com",
    classifiers=[
        "Development Status :: 4 - Beta",
        "Intended Audience :: Developers",
        "Intended Audience :: Information Technology",
        "Intended Audience :: Science/Research",
        "Topic :: Scientific/Engineering :: Artificial Intelligence",
        "Topic :: Software Development :: Libraries :: Python Modules",
        "License :: OSI Approved :: MIT License",
        "Programming Language :: Python :: 3.6",
        "Operating System :: Microsoft :: Windows",
        "Operating System :: POSIX :: Linux",
        "Operating System :: MacOS",
    ],
    extras_require=extras_require,
    keywords="recommendations recommendation recommenders recommender system engine "
    "machine learning python spark gpu",
    install_requires=install_requires,
    package_dir={"reco_utils": "reco_utils"},
    packages=find_packages(where=".", exclude=["tests", "tools", "examples"]),
    python_requires=">=3.6, <4",
)<|MERGE_RESOLUTION|>--- conflicted
+++ resolved
@@ -5,19 +5,15 @@
 from setuptools import setup, find_packages
 import time
 from os import environ
-from reco_utils import VERSION
 
+# from reco_utils import VERSION
+# version = VERSION
 
-<<<<<<< HEAD
 here = Path(__file__).absolute().parent
 version_data = {}
 with open(here.joinpath("reco_utils", "__init__.py"), "r") as f:
     exec(f.read(), version_data)
 version = version_data.get("__version__", "0.0")
-=======
-version = VERSION
->>>>>>> 651dea41
-
 
 # Get the long description from the README file
 here = Path(__file__).absolute().parent
